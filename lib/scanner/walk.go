--- conflicted
+++ resolved
@@ -335,10 +335,6 @@
 	f, _ := CreateFileInfo(info, relPath, nil)
 	f = w.updateFileInfo(f, curFile)
 	f.NoPermissions = w.IgnorePerms
-<<<<<<< HEAD
-=======
-	f.RawBlockSize = blockSize
->>>>>>> 42de53c6
 
 	if hasCurFile {
 		if curFile.IsEquivalentOptional(f, w.ModTimeWindow, w.IgnorePerms, true, w.LocalFlags) {
